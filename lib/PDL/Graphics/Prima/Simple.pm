package PDL::Graphics::Prima::Simple;
use strict;
use warnings;
use Carp 'croak';

use PDL::Graphics::Prima;
require PDL::Graphics::Prima::ReadLine;

=head1 NAME

PDL::Graphics::Prima::Simple - a very simple plotting interface for
PDL::Graphics::Prima

=head1 SYNOPSIS

 use PDL::Graphics::Prima::Simple;
 use PDL;
 
 
 # --( Super simple line and symbol plots )--
 
 # Generate some data - a sine curve
 my $x = sequence(100) / 20;
 my $y = sin($x);
 
 # Draw x/y pairs. Default x-value are sequential:
 line_plot($y);        line_plot($x, $y);
 circle_plot($y);      circle_plot($x, $y);
 triangle_plot($y);    triangle_plot($x, $y);
 square_plot($y);      square_plot($x, $y);
 diamond_plot($y);     diamond_plot($x, $y);
 X_plot($y);           X_plot($x, $y);
 cross_plot($y);       cross_plot($x, $y);
 asterisk_plot($y);    asterisk_plot($x, $y);
 
 # Sketch the sine function for x initially from 0 to 10:
 func_plot(0 => 10, \&PDL::sin);
 
 
 # --( Super simple histogram )--
 
 # PDL hist method returns x/y data
 hist_plot($y->hist);
 my ($bin_centers, $heights) = $y->hist;
 hist_plot($bin_centers, $heights);
 # Even simpler, if of limited use:
 hist_plot($heights);
 
 
 # --( Super simple matrix plots )--
 
 # Generate some data - a wavy pattern
 my $image = sin(sequence(100)/10)
             + sin(sequence(100)/20)->transpose;
 
 # Generate a greyscale image:
 matrix_plot($image);  # smallest is white
 imag_plot($image);    # smallest is black
 
 # Set the x and y coordinates for the image boundaries
 #            left, right,  bottom, top
 matrix_plot([ 0,     1  ], [ 0,     2 ],  $image);
 imag_plot(  [ 0,     1  ], [ 0,     2 ],  $image);
 
 
 # --( More complex plots )--
 
 # Use the more general 'plot' function for
 # multiple datasets and more plotting features:
 my $colors = pal::Rainbow()->apply($x);
 plot(
     -lines         => ds::Pair($x, $y
         , plotType => ppair::Lines
     ),
     -color_squares => ds::Pair($x, $y + 1
         , colors   => $colors,
         , plotType => ppair::Squares(filled => 1)
     ),
     
     x => { label   => 'Time' },
     y => { label   => 'Sine' },
 );

=head1 DESCRIPTION

One of Perl's mottos is to "make easy things easy, and hard things possible."
The bulk of the modules provided by the L<PDL::Graphics::Prima> distribution
focus on the latter half, making hard but very powerful things possible.
This module tackles the other half: making easy things easy. This module
provides a number of simple functions for quick data plotting so that you can
easily get a first look at your data. The interface is essentially functional,
in contrast to the GUI/OO interface of the rest of L<PDL::Graphics::Prima>.

In addition to making easy plots easy, this module and its documentation are
meant to serve as an introduction to L<PDL::Graphics::Prima>.
If you are new to the libarary, this is where you should start.

When you use this library, you get a handful of functions for quick data
plotting, including

=over

=item line_plot ($x, $y)

takes two piddles, one for x and one for y, and makes a line plot with them

=item <symbol>_plot ($x, $y)

takes two piddles (one for x and one for y) and plots the symbol at the
given points

=item func_plot ($x_min, $x_max, $func_ref, [$N_points])

takes an initial plot min/max and a function reference and makes a line plot of
the function; it can optionally take the number of points to plot as well

=item hist_plot ($x, $y)

takes two piddles, one for the bin centers and one for the heights, and plots
a histogram

=item matrix_plot ($xbounds, $ybounds, $matrix)
=item imag_plot($xbounds, $ybounds, $matrix)

takes three arguments, the first two of which specify the x-bounds and the
y-bounds, the third of which is the matrix to plot

=item plot (...)

a much more powerful routine that takes the same arguments you would pass to
the constructor of a L<PDL::Graphics::Prima> widget, but which lacks much of
the flexibility you get with the full GUI toolkit

=back

Precisely what happens when you call these functions depends on your
environment and the calling context. When called in void context, these
functions create a stand-alone window with the plot. In regular Perl scripts,
the code will block at these function calls until you close the window, but
when using the PDL shell the functions return immediately, letting you
peform more calculations or create new plots while keeping other plot windows
open.

You can only call these functions in scalar context if you are using the pdl
shell or similar. In that case the return value will be the plot object,
which will allow you to manipulate it after having invoked the initial plot
command.

In list context, you get two return values: the window object holding the
plot and the plot widget. In the PDL shell, the plot window will appear
immediately, but in Perl scripts, they will not appear until you run the
Prima event loop or call the C<execute> method on the window.

To make a long story short, you can create interactive plots in a procedural
mindset instead of a callback/GUI mindset.

The main drawback of using the Simple interface instead of the full-blown
widget interface is that it differs from the normal Prima GUI application
interface. I hope that this makes it easier for you to get started with this
plotting library, but I hope that you also take the time to learn how to
write Prima applications, with the Plot widget as just one component for
user interaction. If you need any substantial amount of user interaction or
real-time behavior, I suggest you work with the full Prima toolkit.

Although you can plot multiple datasets in the same plot window, a
limitation of this Simple interface is that you cannot create multiple
independent plots in the same window. This is achieved using the full GUI
toolkit by creating two plot widgets packed into a larger container widget.
A tutorial for this sort of thing is in the works but hasn't made it into
the distribution yet. Stay tuned!

=head1 INTERACTIVE PLOTTING

Before we get to the plotting commands themselves, I want to highlight that
the L<PDL::Graphics::Prima> library is highly interactive. Whether you use the
widget interface or this Simple interface, your plot responds to the following
user interactions:

=over

=item right-click zooming

Clicking and dragging your right mouse button will zoom into a specific region.
You will see a zoom rectangle on the plot until you release the mouse, at which
point the plot will be zoomed-in to the region that you selected.

=item scroll-wheel zooming

You can zoom-in and zoom-out using your scroll wheel. The zooming is designed to
keep the data under the mouse at the same location as you zoom in and out.
(Unfortunately, some recent changes have made this operation less than perfect,
but I think it still does a pretty good job.)

=item dragging/panning

Once you have zoomed into a region, you can examine nearby data by clicking and
dragging with your left mouse button, much like an interactive map.

=item context menu

Right-clicking on the plot will bring up a context menu with options including
restoring auto-scaling, copying the current plot image to your clipboard* (to
be pasted directly into, say, Microsoft's PowerPoint or LibreOffice's Impress),
and saving the current plot image to a postscript or raster file. Postscript
output is always supported, but the supported raster output file formats
depend on the codecs that L<Prima> was able to install, so are system- and
machine-dependent.

* For reasons not clear to me, copying the plot to the clipboard does not
work on my Mac and appear to be due to limitations with the X-window bindings.

=back

=head1 SIMPLEST FUNCTIONS

These functions are bare-bones means for visualizing your data that are no
more than simple wrappers around the more powerful L<plot|/"PLOT FUNCTION">
function. If you just want to have a quick look at your data, you should start
with these. These functions can return the plot widget itself, allowing you
to modify it, but see the L<plot|/"PLOT FUNCTION"> if want more control
over your plot, such as plotting multiple data sets, using variable or
advanced symbols, using multiple plot types, controlling the axis scaling,
using colors, or setting the title or axis labels.

In all of these plots, bad values in x and y are simply omitted.

=over

=item line_plot ([$x], $y)

The C<line_plot> function takes either one or two arguments. In the one-argument
form, the argument is a piddle with your y data. In the two argument form the
arguments are a piddle with your x data and a piddle with your y data. The
function plots them by drawing black lines on a white background from one point
to the next. Usually C<$x> and C<$y> will have the same dimensions, but you can
use any data that are PDL-thread compatible. For example, here's a way to
compare three sets of data that have the exact same x-values:

 my $x = sequence(100)/10;
 my $y = sequence(3)->transpose + sin($x);
 
 # Add mild linear trends to the first and second:
 use PDL::NiceSlice;
 $y(:, 0) += $x/5;
 $y(:, 1) -= $x/6;
 
 line_plot($x, $y);

The x-values do not need to be sorted. For example, this plots a sine wave sine
wave oscillating horizontally:

 my $y = sequence(100)/10;
 my $x = sin($y);
 line_plot($x, $y);

For the truly lazy, you can simply supply the y-values:

 my $y = sin(sequence(100)/10);
 line_plot($y);

Bad values in your data, if they exist, will simply be skipped, inserting a
gap into the line.

For the two-argument form, to generate the same plot using the
L<plot|/"PLOT FUNCTION"> command, you would type this:

 plot(-data => ds::Pair($x, $y, plotType => ppair::Lines));

For the one-argument form, you would type this:

 plot(-data => ds::Pair($y->xvals, $y, plotType => ppair::Lines));

=cut

sub _get_pairwise_data {
	# If one arg, and it's a piddle, return a sequence and that piddle as x/y
	if (@_ == 1 and eval { $_[0]->isa('PDL') } ) {
		return (PDL->sequence($_[0]->dim(0)), $_[0]);
	}
	# If two args, and both are piddles, return them as x/y
	elsif (@_ == 2 and eval{$_[0]->isa('PDL') and $_[1]->isa('PDL')} ) {
		return @_;
	}
	
	# Neither of the above conditions applied: determine the function name, croak
	my $function_name = (caller(1))[3];
	$function_name =~ s/.*:://;
	croak("$function_name expects either one piddle (y-data) or two piddles (x- and y-data)");
}

sub line_plot {
	@_ = (-data => ds::Pair(_get_pairwise_data(@_), plotType => ppair::Lines));
	goto &plot;
}

=item circle_plot ([$x], $y)

Plots filled circles at (x, y). (See line_plot for a more detailed description.)
Equivalent L<plot|/"PLOT FUNCTION"> commands for the two-argument forms include:

 plot(-data => ds::Pair($x, $y, plotType => ppair::Blobs));
 plot(-data => ds::Pair(
     $x,
     $y,
     plotType => ppair::Symbol(
         filled => 'yes',
         N_points => 0,
     ),
 ));

=cut

sub circle_plot {
	@_ = (-data => ds::Pair(_get_pairwise_data(@_), plotType => ppair::Blobs));
	goto &plot;
}

=item triangle_plot ([$x], $y)

Plots filled upright triangles at (x, y). (See line_plot for a more detailed
description.) Equivalent L<plot|/"PLOT FUNCTION"> commands for the two-argument
form include:

 plot(-data => ds::Pair(
     $x,
     $y,
     plotType => ppair::Triangles(filled => 1)
 ));
 plot(-data => ds::Pair(
     $x,
     $y,
     plotType => ppair::Symbol(
         filled => 'yes',
         N_points => 3,
         orientation => 'up',
     ),
 ));

=cut

sub triangle_plot {
	@_ = (-data => ds::Pair(_get_pairwise_data(@_)
		, plotType => ppair::Triangles(filled => 1)));
	goto &plot;
}

=item square_plot ([$x], $y)

Plots filled squares at (x, y). (See line_plot for a more detailed description.)
Equivalent L<plot|/"PLOT FUNCTION"> commands for the two-argument form include:

 plot(-data => ds::Pair(
     $x,
     $y,
     plotType => ppair::Squares(filled => 1)
 ));
 plot(-data => ds::Pair(
     $x,
     $y,
     plotType => ppair::Symbol(
         filled => 'yes',
         N_points => 4,
         orientation => 45,
     ),
 ));

=cut

sub square_plot {
	@_ = (-data => ds::Pair(_get_pairwise_data(@_)
		, plotType => ppair::Squares(filled => 1)));
	goto &plot;
}

=item diamond_plot ([$x], $y)

Plots filled diamonds at (x, y). (See line_plot for a more detailed description.)
Equivalent L<plot|/"PLOT FUNCTION"> commands for the two-argument form include:

 plot(-data => ds::Pair($x, $y));
 plot(-data => ds::Pair(
     $x,
     $y,
     plotType => ppair::Diamonds(filled => 1)
 ));
 plot(-data => ds::Pair(
     $x,
     $y,
     plotType => ppair::Symbol(
         filled => 'yes',
         N_points => 4,
     ),
 ));

=cut

sub diamond_plot {
	@_ = (-data => ds::Pair(_get_pairwise_data(@_)));
	goto &plot;
}

=item cross_plot ([$x], $y)

Plots crosses (i.e. plus symbols) at (x, y). (See line_plot for a more detailed
description.) Equivalent L<plot|/"PLOT FUNCTION"> commands for the two-argument
form include:

 plot(-data => ds::Pair($x, $y, plotType => ppair::Crosses));
 plot(-data => ds::Pair(
     $x,
     $y,
     plotType => ppair::Symbol(
         N_points => 4,
         skip => 0,
     ),
 ));

=cut

sub cross_plot {
	@_ = (-data => ds::Pair(_get_pairwise_data(@_), plotType => ppair::Crosses));
	goto &plot;
}

=item X_plot ([$x], $y)

Plots X symbols at (x, y). (See line_plot for a more detailed description.)
Equivalent L<plot|/"PLOT FUNCTION"> commands for the two-argument form include:

 plot(-data => ds::Pair($x, $y, plotType => ppair::Xs));
 plot(-data => ds::Pair(
     $x,
     $y,
     plotType => ppair::Symbol(
         N_points => 4,
         skip => 0,
         orientation => 45,
     ),
 ));

=cut

sub X_plot {
	@_ = (-data => ds::Pair(_get_pairwise_data(@_), plotType => ppair::Xs));
	goto &plot;
}

=item asterisk_plot ([$x], $y)

Plots five-pointed asterisks at (x, y). (See line_plot for a more detailed
description.) Equivalent L<plot|/"PLOT FUNCTION"> commands for the two-argument
form include:

 plot(-data => ds::Pair(
     $x,
     $y,
     plotType => ppair::Asterisks(N_points => 5)
 ));
 plot(-data => ds::Pair(
     $x,
     $y,
     plotType => ppair::Symbol(
         N_points => 5,
         skip => 0,
         orientation => 'up',
     ),
 ));

=cut

sub asterisk_plot {
	@_ = (-data => ds::Pair(_get_pairwise_data(@_)
		, plotType => ppair::Asterisks(N_points => 5)));
	goto &plot;
}


=item func_plot ($x_min, $x_max, $func_ref, [$N_points])

The C<func_plot> function takes three or four arguments and plots a function.
The first two arguments are the initial x-bounds (min and max); the third
argument is the function that you want to plot; the optional fourth argument is
the number of points that you want to use in generating the plot. The resulting
figure will have a black line drawn against a white background.

The function itself will be called whenever the plot needs to be redrawn. It
will be passed a single argument: a piddle with sequential x-points at which
the function should be evaluated. The function should return a piddle of
y-points to be plotted. Here are some examples:

 # Plot PDL's exponential function:
 func_plot (1, 5, \&PDL::exp);
 # this time with higher resolution:
 func_plot (1, 5, \&PDL::exp, 1000);
 
 # Plot a rescaled tangent function:
 func_plot (1, 5, sub {
     my $xs = shift;
     return 5 * ($xs / 4)->tan
 });
 # or equivalently, if you "use PDL":
 func_plot (1, 5, sub {
     my $xs = shift;
     return 5 * tan($xs / 4);
 });

Your function can return bad values, in which case they will not be drawn. For
example, here is a function that plots a decaying exponential, but only for
values of x greater than or equal to zero. It starts with an initial view of
x running from 0 to 4:

 func_plot (0, 4, sub {
     my $xs = shift;
     my $ys = exp(-$xs);
     return $ys->setbadif($xs < 0);
 });

The return value must have thread-compatible dimensions, but that means that they
do not need to be identical to the input x. For example, a scalar is
thread-compatible with a vector, so the following will create a line at a
y-value of 1:

 func_plot (0, 4, sub { 1 });

Or, you can return a piddle with more dimensions than the input:

 func_plot (0, 4, sub {
     my $xs = shift;
     my $first_ys = sin($xs);
     my $second_ys = cos($xs) + 3;
     return $first_ys->cat($second_ys);
});


If you do not specify the number of points to draw, the equivalent L<plot|/"PLOT FUNCTION">
command is this:

 plot(
     -data => ds::Func($func_ref),
     x => { min => $xmin, max => $xmax },
 );

If you do specify the number of points to draw, the equivalent L<plot|/"PLOT FUNCTION"> command
is this:

 plot(
     -data => ds::Func($func_ref, N_points => $N_points),
     x => { min => $xmin, max => $xmax },
 );

=cut

sub func_plot {
	croak("func_plot expects three or four arguments: the x min and max, the function reference,\n"
		. "   and, optionally, the number of points to plot")
		unless @_ == 3 or @_ == 4;
	my ($xmin, $xmax, $func_ref, $N_points) = @_;
	@_ = (
		-data => ds::Func($func_ref, ($N_points ? (N_points => $N_points) : ())),
		x => {
			min => $xmin,
			max => $xmax,
		},
	);
	goto &plot;
}

=item hist_plot ($x, $y)

The C<hist_plot> function takes two arguments, the centers of the histogram
bins and their heights. It plots the histogram as black-outlined rectangles
against a white background. As with the other functions, C<$x> and C<$y>
must be thread-compatible. C<hist_plot> is designed to play very nicely with
PDL's L<hist|PDL::Basic/"hist"> function, so the following idiom works:

 my $data = grandom(400);
 hist_plot($data->hist);

PDL's L<hist|PDL::Basic/"hist"> function does not (to my knowledge) generate bad
values, but if you generate your values by some other means and any heights or
positions are bad they will be skipped, leaving a gap in the histogram.

The equivalent L<plot|/"PLOT FUNCTION"> command is:

 plot(-data => ds::Pair($x, $y, plotType => ppair::Histogram));
 

=cut

sub hist_plot {
	croak("hist_plot expects two piddles, the bin-centers and the bin heights")
		unless @_ == 2 and eval{$_[0]->isa('PDL') and $_[1]->isa('PDL')};
	@_ = (-data => ds::Pair(@_, plotType => ppair::Histogram));
	goto &plot;
}

=item matrix_plot ([$x_edges, $y_edges,] $matrix)

The C<matrix_plot> function takes either one or three arguments. The first
designates the x min and max of the plot; the second designates the y min
and max of the plot, and the third specifies a matrix that you want to have
plotted in grey-scale. The x-edges and y-edges arguments should be
two-element array references, such as:

 matrix_plot ([0 => 5], [1 => 10], $matrix);

Bad values, if your matrix has any, are skipped. This means that you will have
a white spot in its place (since the background is white), which is not
great. Future versions may use a different color to specify bad values.

Not specifying edges looks like this:

 matrix_plot ($matrix);

and its equivalent L<plot|/"PLOT FUNCTION"> commands are:

 plot(-image => ds::Grid(
     $matrix,
     x_bounds => [0, 1],
     y_bounds => [0, 1],
 ));
 plot(-image => ds::Grid(
     $matrix,
     x_bounds => [0, 1],
     y_bounds => [0, 1],
     plotType => pgrid::Matrix,
 ));

Specifying edges looks like this:

 matrix_plot ([0 => 5], [1 => 10], $matrix);

and the quivalent is:

 plot(-image => ds::Grid(
     $matrix,
     x_bounds => [0, 5],
     y_bounds => [1, 10],
     plotType => pgrid::Matrix,
 ));

=cut

sub matrix_plot {
	my ($x, $y, $matrix);
	if (@_ == 1) {
		$x = [0, 1];
		$y = [0, 1];
		($matrix) = @_;
	}
	elsif (@_ == 3) {
		($x, $y, $matrix) = @_;
	}
	else {
		croak("matrix_plot expects an image, optionally preceeded by its x- and y-limits:\n"
			. "matrix_plot ([x0, xf], [y0, yf], \$image)")
	}
	
	@_ = (-image => ds::Grid(
		$matrix,
		x_bounds => $x,
		y_bounds => $y,
	));
	goto &plot;
}

=item imag_plot ([$x_edges, $y_edges,] $matrix)

The C<imag_plot> function is identical to C<matrix_plot> except that the
color scaling runs from black (lowest) to white (highest). This form is
especially useful for plotting images, in which the brightest points should
be white, in contrast to data, in which the largest values should be black.

Omitting edges, the command looks like this:

 imag_plot($matrix);

which has the equivalent L<plot|/"PLOT FUNCTION"> command:

 plot(-image => ds::Grid(
     $matrix,
     x_bounds => [0, 1],
     y_bounds => [0, 1],
     plotType => pgrid::Matrix(
         palette => pal::BlackToWhite
     ),
 ));

Specifying edges looks like this:

 imag_plot ([0 => 5], [1 => 10], $matrix);

and the quivalent is:

 plot(-image => ds::Grid(
     $matrix,
     x_bounds => [0, 5],
     y_bounds => [1, 10],
     plotType => pgrid::Matrix(
         palette => pal::BlackToWhite
     ),
 ));

NOTE: For viewing astronomical images, I find it is better to examine
the logarithm of the reported values. I am considering revising this function
to handle this, so THIS FUNCTION MAY CHANGE. For now, I have had best luck
scaling my images like so:

 my $imag = get_image();
 imag_plot( log($imag + $imag->max/300) );

The precise scaling value (300 in this case) will likely need to be tweaked
based on your image's dynamic range. Evenually, I hope to make this function
operate in a fashion similar to L<PDL::Graphics::PGPLOT>'s C<imag>.
Thoughts and/or implementation suggestions are welcome!

=cut

sub imag_plot {
	my ($x, $y, $matrix);
	if (@_ == 1) {
		$x = [0, 1];
		$y = [0, 1];
		($matrix) = @_;
	}
	elsif (@_ == 3) {
		($x, $y, $matrix) = @_;
	}
	else {
		croak("imag_plot expects an image, optionally preceeded by its x- and y-limits:\n"
			. "imag_plot ([x0, xf], [y0, yf], \$image)")
	}
	
	@_ = (-image => ds::Grid(
		$matrix,
		x_bounds => $x,
		y_bounds => $y,
		plotType => pgrid::Matrix(
			palette => pal::BlackToWhite
		),
	));
	goto &plot;
}

=back

=head1 PLOT FUNCTION

The C<plot> function is the real workhorse of this module. Not only does it
provide the functionality behind all of the above simple functions, but it
also lets you plot multiple datasets, specify axis labels and a plot title,
direct the axis scaling (linear or logarithmic), and set many other properties
of the plot.

Arguments that you pass to this function are almost identical to the arguments
that you would use to create a Plot widget, so it serves as an excellent sandbox
for playing with the widget's constructor. Also, once you understand how to use
this function, using the actual widget in an interactive GUI script is simply a
matter of understanding how to structure a GUI program.

The C<plot> function takes options and dataset specifications as key/value
pairs. The basic usage of C<plot> looks like this:

 plot(
     -dataset1 => ds::Pair($x1, $y1, ...options...),
     x => {
     	axis => options,
     },
     -dataset2 => ds::Pair($x2, $y2, ...options...),
     y => {
     	axis => options,
     },
     -mydist => ds::Set($data, ...options...),
     title => 'Title!',
     titleSpace => 60,
     -the_image => ds::Grid($image, ...options...),
     ... Prima Drawable options ...
 );

Notice that some of the keys begin with a dash while others do not. Any key
that begins with a dash is a dataset. You can use any name that you wish for
your datasets, the only requirement is that the name begins with a dash. The
keys that do not begin with a dash are Plot options. The Plot widget has a
handful of Plot-specific properties, but you can also specify any property of a
L<Prima::Widget> object.

In the world of C<PDL::Graphics::Prima>, the fundamental object is the Plot.
Each plot can hold one or more L<PDL::Graphics::Prima::DataSet>s, and each
DataSet is visualized using one or more L<PDL::Graphics::Prima::PlotType>s.
This makes the plotType the simplest element to discuss, so I'll start there.

=head2 Plot Types

Each dataSet can have one or more plotTypes. If you only want to specify a
single plotType, you can do so by specifying it after the plotType key for your
dataset:

 -data => ds::Pair(
     ...
     plotType => ppair::Squares,
     ...
 )

You can specify multiple plotTypes by passing them in an anonymous array:

 -data => ds::Pair(
     ...
     plotTypes => [ppair::Triangles, ppair::Lines],
     ...
 )

(Note that the singular and plural keys C<plotType> and C<plotTypes> are
interchangeable. Use whichever is appropriate.)

All the plotTypes take key/value paired arguments. You can specify various
L<Prima::Drawable> properties like line-width using the C<lineWidth> key
or color using the C<color> key; you can pass plotType-specific options
like symbol size (for C<ppair::Symbol> and its derivatives) using the C<size> key
or the baseline height for C<pt::Histogram> using the C<baseline> key; and
some of the plotTypes have required arguments, such as at least one error bar
specification with C<ppair::ErrorBars>. To create red blobs, you would use
something like this:

 ppair::Blobs(color => cl::LightRed)

To create blobs of all different colors, you would use the plural C<colors>
key and specify a piddle with Color values. (That's discussed below in an
example.) To specify a 5-pixel line width for a Lines plotType, you would say

 ppair::Lines(lineWidth => 5)

When a dataset gets drawn, it draws the different plotTypes in the order
specified. For example, suppose you specify C<cl::Black> filled triangles and
C<cl::LightRed> lines. If the triangles are specified first, they will have red
lines drawn through them, and if the triangles are second, the triangles will
be drawn over the red lines.

Each dataSet has a default plot type. For Sets, it is C<pset::CDF>. For
Pairs, it is C<ppair::Diamonds>. For Grids, it is C<pgrid::Color>. If you
want to use a different plotType, you need to specify it as illustrated
by the super-simple examples above. The plotTypes are discussed
thoroughly in L<PDL::Graphics::Prima::PlotType>, and are summarized below:

 Set plotTypes
 =============
 pset::CDF         - plots a cumulative distribution curve for the given data
 
 
 Pair plotTypes
 ==============
 ppair::Lines      - lines from point to point
 ppair::TrendLines - a linear fit to the data
 ppair::Blobs      - blobs (filled ellipses) with specifiable x- and y- radii
 ppair::Symbols    - open or filled regular geometric shapes with many options:
                     size, orientation, number of points, skip pattern, and fill
 ppair::Triangles  - open or filled triangles with  specifiable
                     orientations and sizes
 ppair::Squares    - open or filled squares with specifiable sizes
 ppair::Diamonds   - open or filled diamonds with specifiable sizes
 ppair::Stars      - open or filled star shapes with specifiable sizes,
                     orientations, and number of points
 ppair::Asterisks  - asterisk shapes with specifiable size, orientation, and
                     number of points
 ppair::Xs         - four-point asterisks that look like xs, with specifiable
                     sizes
 ppair::Crosses    - four-point asterisks that look like + signs, with
                     specifiable sizes
 ppair::Spikes     - spikes to (x,y) from a specified vertical or horizontal
                     baseline
 ppair::Histogram  - histograms with specifiable baseline and top padding
 ppair::ErrorBars  - error bars with specified x/y errors and cap sizes
 
 
 Grid plotTypes
 ==============
 pgrid::ColorGrid  - colored rectangles, i.e. images

More plot types are planned, but the ones listed above are the currently
implemented ones.

The plotTypes are the simplest unit in L<PDL::Graphics::Prima>. The next
largest unit is the dataSet, which not only holds data of various kinds, but
also holds the plotTypes that are to be applied to the given data.

=head2 Data Sets

You can plot one or more sets of data on a given Plot. You do this by specifying
the dataset's name with a dash, followed by a dataSet constructor. The dataSet
constructor specifies the properties of your dataset, including the data
itself along with the plotType or plotTypes.

As I have already aluded, there are three kinds of dataSets: Sets, Pairs,
and Grids. The Function Pairs dataset is a drop-in replacement for a Pair
dataSet that plots a function instead of explicitly specified data.

The Set dataSet takes a single piddle of unordered data and visually
represents it with agregated plots like probability distributions (planned) or
cumulative distributions. The constructor takes a single piddle argument that
represents that data to plot, and then key/value pairs that let you tweak how
the data is visualized:

 -distribution => ds::Set($camel_weights, ...options...)

The Pair dataSet targets x/y paired data and lets you visualize trends and
correlations between two collections of data. The constructor takes two
arguments (the x-data and the y-data) and then key/value pairs that indicate
your plotTypes and specify precisely how you want the data visualized:

 -scatter => ds::Pair($camel_weights, $camel_heights, ...options...)

Typical x/y plots are plotted in such a way that the x-data is sorted in
increasing order, but this is not required. This means that it is just as
easy to draw a sine function as it is to draw a spiral or a scatter plot.

The Func dataSet lets you specify a function to plot, rather than forcing
you to evaluate a specific function at fixed values of x. It inherits from
the Pair dataSet (in an OO sense) and differs in that its constructor
expects a single function reference rather than two piddles of data:

 -model => ds::Func(\&my_model, ...options...)

Because Func inherits from Pairs, any Pairs plotType will also work with
a Func dataSet.

The Grid dataSet is what you would use to visualize matrices or images. It
takes a single piddle which represents a matrix of data,
followed by key/value pairs the specify how you want the data plotted. In
particular, there are many ways to specify the grid centers or boundaries.

 -terrain => ds::Grid($landscape, ...options...)

The data that you specify for the Set, Pair, and Grid dataSets do not need
to be piddles: anything that can be converted to a piddle, including scalar
numbers and anonymous arrays of values, can be specified. That means that the
following are valid dataset specifications:

 -data => ds::Pair(sequence(10), sequence(10)->sin)
 -data => ds::Pair([1, 2, 3], [1, 4, 9])
 -data => ds::Pair(sequence(100), 5)

Once you have specified the data or function that you want to plot, you can
specify other options with key/value pairs. I discussed the
plotType key already, but you can also specify any property in L<Prima::Drawable>.
When you specify properties from L<Prima::Drawable>, these become the default
parameters for all the plotTypes that belong to this dataset. For example, you
can specify a default color as C<cl::LightRed>, and then the lines, blobs, and
error bars will be drawn in red unless they override the colors themselves.
Function-based datasets also recognize the C<N_points> key, which indicates the
number of points to use in evaluating the function.

To get an idea of how this works, suppose I have some data that I want to
compare with a model. In this case, I would have two datasets, the data (plotted
using error bars) and the model (plotted using a line). I would plot all of this
with code like so:

 plot(
     # The experimental data
     -data => ds::Pair(
         $x,
         $y,
         # I want error bars along with squares:
         plotTypes => [
             ppair::ErrorBars(y_err => $y_errors),
             ppair::Squares(filled => 1),
         ],
     ),
     
     # The model:
     -model => ds::Func(
         \&my_model,
         # Default plotType is diamonds, but I want lines:
         plotType => ppair::Lines,
         lineStyle => lp::ShortDash,
     ),
 );

The part C<< -data => ds::Pair(...) >> specifies the details for how you want to plot
the experimental data and the part C<< -model >> specifies the details for how you
want to plot the model.

The datasets are plotted in ASCIIbetical order, which means that in the example
above, the model will be drawn over the error bars and squares. If you want the data
plotted over the model curve, you should choose different names so that they sort
the way you want. For example, using C<-curve> instead of C<-model> might work.
So would changing the names from C<-data> and C<-model> to C<-b_data> and
C<-a_model>, respectively.

=head2 Plot Options

Finally we come to setting plot-wide properties. As already discussed, you can
disperse datasets among your other Plot properties. Plot-wide properties include
the title and the amount of room you want for the title (called titleSpace),
the axis specifications, and any default L<Prima::Drawable> properties that you
want applied to your plot.

The text for your plot's title should be a simple Perl string. UTF8 characters
are allowed, which means you can insert Greek or other symbols as you need them.
However, L<Prima>, and therefore L<PDL::Graphics::Prima>, does not support fancy
typesetting like subscripts or superscripts. (If you want that in the Plot
library, you should probably consider petitioning for and helping add that
functionality to Prima. Open-source is great like that!) The amount of space
allocated for the title is currently set at 80 pixels. You can specify a
different size if you prefer. (It should probably be calculated based on the
current font-size---Prima makes it relatively easy to do that---but that's not 
yet implemented.) Space is allocated for the title only when you specify one;
if none is specified, you have more room for your plot.

Axis labels have similar restrictions and capabilities as the title string, but
are properties of the axes themselves, which additionally have specifiable
bounds (min and max) and scaling type. At the moment, the only two scaling types
are C<sc::Linear> and C<sc::Log>. The bounds can be set to a specific numeric
value, or to C<lm::Auto> if you want the bounds automatically computed based on
your data and plotTypes.

Finally, this is essentially a widget constructor, and as such you can specify
any L<Prima::Widget> properties that you like. These include all the properties in
L<Prima::Drawable>. For example, the default background color is white, because
I like a white background on my plots. If you disagree, you can change the widget's
background and foreground colors by specifying them. The dataSets and their
plotTypes will inherit these properties (most importantly, the foreground color)
and use them unless you override those properties seperately.

=head2 Examples

This first example is a simple line plot with triangles at each point. There's only
one dataset, and it has only two plotTypes:

 use strict;
 use warnings;
 use PDL::Graphics::Prima::Simple;
 use PDL;
 
 my $x = sequence(100)/10;
 my $y = sin($x);
 
 plot(
     -data => ds::Pair(
         $x,
         $y,
         plotTypes => [
             ppair::Triangles,
             ppair::Lines,
         ],
     ),
 );

Now for something more fun. This figure uses bright colors and random circle radii.
Notice that the lineWidth of 3 obscures many of the circles since their radii are
between 1 and 5. This has only one dataset and two plotTypes like the
previous example. In contrast to the previous example, it specifies a number of
properties for the plotTypes:

 use strict;
 use warnings;
 use PDL::Graphics::Prima::Simple;
 use PDL;
 
 my $x = sequence(100)/10;
 my $y = sin($x);
 my $colors = pal::Rainbow->apply($y);
 
 plot(
     -data => ds::Pair(
         $x,
         $y,
         plotTypes => [
             ppair::Blobs (
                 radius => 1 + $x->random*4,
                 colors => $colors,
             ),
             ppair::Lines (
                 lineWidths => 3,
             ),
         ],
     ),
 );

Here I use a black background and white foreground, and plot the circles B<over>
the line instead of under it. I achieve this by changing the order of the
plotTypes---Lines then Blobs.

 use strict;
 use warnings;
 use PDL::Graphics::Prima::Simple;
 use PDL;
 
 my $x = sequence(100)/10;
 my $y = sin($x);
 my $colors = pal::Rainbow->apply($y);
 my $radius = 1 + $x->random*4;
 
 plot(
     -data => ds::Pair(
         $x,
         $y,
         plotTypes => [
             ppair::Lines (
                 lineWidths => 3,
             ),
             ppair::Blobs (
                 radius => $radius,
                 colors => $colors,
             ),
         ],
     ),
     backColor => cl::Black,
     color => cl::White,
 );

I find the smaller points very difficult to see, so here's a version in which I
'wrap' the points with a white radius. I also use the Symbols plotType instead
of the Blobs plotType because it's a bit more flexible:

 use strict;
 use warnings;
 use PDL::Graphics::Prima::Simple;
 use PDL;
 
 my $x = sequence(100)/10;
 my $y = sin($x);
 my $colors = pal::Rainbow->apply($y);
 my $radius = 1 + $x->random*4;
 
 plot(
     -data => ds::Pair(
         $x,
         $y,
         plotTypes => [
             ppair::Lines (
                 lineWidths => 3,
             ),
             ppair::Symbols(
                 size => 1 + $radius,
                 filled => 'no',
                 N_points => 0,
             ),
             ppair::Symbols (
                 size => $radius,
                 colors => $colors,
                 filled => 'yes',
                 N_points => 0,
             ),
         ],
     ),
     backColor => cl::Black,
     color => cl::White,
 );

Here I use PDL threading to achieve the same ends as the previous example, but
only using one Blobs plotType instead of two.

 use strict;
 use warnings;
 use PDL::Graphics::Prima::Simple;
 use PDL;
 
 my $x = sequence(100)/10;
 my $y = sin($x);
 my $rainbow_colors = pal::Rainbow->apply($y);
 my $whites = $y->ones * cl::White;
 my $colors = cat($whites, $rainbow_colors);
 my $inner_radius = 1 + $x->random*4;
 my $radius = cat($inner_radius + 1, $inner_radius);
 
 plot(
     -data => ds::Pair(
         $x,
         $y,
         plotTypes => [
             ppair::Lines (
                 lineWidths => 3,
             ),
             ppair::Blobs(
                 radius => $radius,
                 colors => $colors,
             ),
         ],
     ),
     backColor => cl::Black,
     color => cl::White,
 );

Here I generate some linear data with noise and perform a least-squares fit to
it. In this case I perform the least-squares fit by hand, since not everybody
will have Slatec installed. The important part is the C<use PDL::Graphics::Prima::Simple>
line and beyond.

This example demonstrates the use of multiple data sets, the use of the
ErrorBars plotType and the use of function-based data sets.

 use strict;
 use warnings;
 use PDL;
 
 my $x = sequence(100)/10;
 my $y = $x/2 - 3 + $x->grandom*3;
 my $y_err = 2*$x->grandom->abs + 1;
 
 # Calculate the slope and intercept:
 my $S = sum(1/$y_err);
 my $S_x = sum($x/$y_err);
 my $S_y = sum($y/$y_err);
 my $S_xx = sum($x*$x/$y_err);
 my $S_xy = sum($x*$y/$y_err);
 my $slope = ($S_xy * $S - $S_x * $S_y) / ($S_xx * $S - $S_x * $S_x);
 my $y0 = ($S_xy - $slope * $S_xx) / $S_x;
 
 
 use PDL::Graphics::Prima::Simple;
 
 plot(
     -data => ds::Pair(
         $x,
         $y,
         plotTypes => [
             ppair::Diamonds(filled => 'yes'),
             ppair::ErrorBars(y_err => $y_err),
         ],
     ),
     -func => ds::Func(
         sub { $y0 + $slope * $_[0] },
         lineWidth => 2,
         color => cl::LightRed,
     ),
 );

That example used a function-based dataset, but we could just as easily have
used C<ppair::TrendLines> to compute the fit for us. The only difference between
the last example and the one below is that the trendline for this next example
does not extend out to infinity in the x-direction but terminates at the
end of the data.

 use strict;
 use warnings;
 use PDL;
 
 my $x = sequence(100)/10;
 my $y = $x/2 - 3 + $x->grandom*3;
 my $y_err = 2*$x->grandom->abs + 1;
 
 use PDL::Graphics::Prima::Simple;
 
 plot(
     -data => ds::Pair(
         $x,
         $y,
         plotTypes => [
             ppair::Diamonds(filled => 'yes'),
             ppair::ErrorBars(y_err => $y_err),
             ppair::TrendLines(
                 weights => $y_err,
                 lineWidths => 2,
                 colors => cl::LightRed,
             ),
         ],
     ),
 );


You can extend the Simple interface with GUI methods. The next example gives
you a first glimps into GUI-flavored programming by overriding the onMouseMove
method for this Prima widget. There are many ways of setting, overriding, or
adding callbacks in relation to all sorts of GUI events, but when using the
C<plot> command, your only option is to specify it as OnEventName.

In this example, I add (that's B<add>, not override, becaus Prima rocks) a
method that prints out the mouse position to the console. I also use logarithmic
scaling in the x direction (and specify x- and y-axes labels) to make things
interesting:

 use strict;
 use warnings;
 use PDL::Graphics::Prima::Simple;
 use PDL;
 
 # Turn on autoflush:
 $|++;
 
 my $x = sequence(100)/10 + 1;
 my $y = sin($x);
 
 plot(
     -data => ds::Pair(
         $x,
         $y,
         plotTypes => [
             ppair::Xs,
             ppair::Lines,
         ],
     ),
     onMouseMove => sub {
         # Get the widget and the coordinates:
         my ($self, $button_and_modifier, $x_pixel, $y_pixel) = @_;
         # Convert the pixel coordinates to real values:
         my $x = $self->x->pixels_to_reals($x_pixel);
         my $y = $self->y->pixels_to_reals($y_pixel);
         # Print the results:
         print "\r($x, $y)           ";
     },
     x => {
         label => 'time (s)',
         scaling => sc::Log,
     },
     y => {
         label => 'displacement (m)',
     }
 );

This kind of immediate feedback can be very useful. It is even possible to
capture keyboard events and respond to user interaction this way. But B<please>,
don't do that. If you need any substantial amount of user interaction, you
would do much better to learn to create a Prima application with buttons, lists,
and input lines, along with the Plot widget. For that, see the (soon to be
written) L<PDL::Graphics::Prima::InteractiveTut>.

=cut

<<<<<<< HEAD
# A function that allows for quick one-off plots by packing a plot widget
# into a window. In void context and no readline support, it builds and
# executes the window. In void context and readline support it returns
# immediately, letting the readline handle yield()ing. A scalar context
# return is only allowed when readline support is enabled. (App::Prima::REPL
# allows for scalar return context by overriding this plot command, and other
# libraries that want to support the simple interface should do the same.)
# In list context, it returns both the window and the plot object.
sub plot {
=======
# A function that allows for quick one-off plots:
*plot = \&default_plot;
sub default_plot {
>>>>>>> 53ccdda9
	# Make sure they sent key/value pairs:
	croak("Arguments to plot must be in key => value pairs")
		unless @_ % 2 == 0;
	my %args = @_;
	
	# Create a new window and pack the plot into said window
	unless (defined $::application) {
		require Prima::Application;
		Prima::Application->import;
	}
	my $window = Prima::Window->create(
		text  => $args{title} || 'PDL::Graphics::Prima',
		size  => $args{size} || [our @default_sizes],
	);
	my $plot = $window->insert('Plot',
		pack => { fill => 'both', expand => 1},
		%args
	);
	
	if (not defined wantarray) {
		# Void context. Term::ReadLine will properly display the window if
		# it's setup
		return if PDL::Graphics::Prima::ReadLine->is_setup;
		# Otherwise, we have to pull in the Prima application logic if it's
		# not already setup.
		$window->execute;
		return;
	}
	
	# Scalar context
	if (! wantarray) {
		croak('Unable to call plot() in scalar context unless using Term::ReadLine')
			unless PDL::Graphics::Prima::ReadLine->is_setup;
		return $plot;
	}
	
	# List context. Return both
	return ($window, $plot);
}

=head1 IMPORTED METHODS

There are a couple of ways to call this module. The first is just a simple
use statement:

 use PDL::Graphics::Prima::Simple;

This will import the above mentioned functions into your local package's
symbol table, which is generally what you want. If you do not want any
functions imported, you can call it with an empty string:

 use PDL::Graphics::Prima::Simple '';

or you can name the functions that you want imported:

 use PDL::Graphics::Prima::Simple qw(plot);

In addition, you can specify the default window plot size by passing a two
element anonymous array:

 # default to 800 x 800 window:
 use PDL::Graphics::Prima::Simple [800, 800];
 
 # default to 800 wide by 600 tall, import nothing:
 use PDL::Graphics::Prima::Simple [800, 600], '';
 
 # default to 300 wide by 450 tall, import 'plot' function:
 use PDL::Graphics::Prima::Simple [300, 450], 'plot';

Note: I am considering adding a '--hold' option, which would cause all
void-context plot commands in scripts to not block, and cause the Prima
event loop to be run at the end of the script. However, I haven't settled
on either the behavior or the name. Input is welcome!

=cut

# import/export stuff:
require Exporter;
our @ISA = qw(Exporter);
our @EXPORT_OK = our @EXPORT = qw(plot line_plot circle_plot triangle_plot
	square_plot diamond_plot cross_plot X_plot asterisk_plot hist_plot
	matrix_plot imag_plot func_plot);

our @default_sizes = (400, 400);

# Override the import method to handle a few user-specifiable arguments:
sub import {
	my $package = shift;
	my @args;
	# Run through all the arguments and pull out anything special:
	foreach my $arg (@_) {
		# See if they passed in an array reference
		if(ref ($arg) and ref($arg) eq 'ARRAY') {
			# Make sure it is the correct size:
			croak("Array references passed to PDL::Graphics::Prima::Simple indicate the\n"
				. "desired plot window size and must contain two elements")
				unless @$arg == 2;
			
			# Apparently we're good to go so save the sizes:
			@default_sizes = @$arg;
		}
<<<<<<< HEAD
		#elsif ($arg eq '-hold') {
		#	# Add code here for holding after each plot
		#}
=======
		elsif ($arg eq '-hold') {
			# Add code here for holding after each plot
		}
		
		
		
		
		
		
		
		
		
		
		
		
		
		
		
		
		
		
		
		# working here - document the code-ref behavior
		
		
		
		
		
		
		
		
		
		
		
		
		
		
		
		
		
		
		
		
		
		
		elsif (ref ($arg) and ref($arg) eq 'CODE') {
			# a CODE ref; assign plot() to it
			*plot = $arg;
		}
>>>>>>> 53ccdda9
		else {
			push @args, $arg;
		}
	}
	
	$package->export_to_level(1, $package, @args);
}

1;

=head1 LIMITATIONS AND BUGS

I am sure there are bugs in this software. If you find them, you can report them
in one of two ways:

=over

=item PDL Mailing List

You can (and should!) join the PDL mailing list, and you should feel free to
post questions about this or any other PDL module on that list. For details on
how to sign-up, see L<http://pdl.perl.org/?page=mailing-lists>.

=item Github

The best place to report problems that you are sure are problems is at
L<http://github.com/run4flat/PDL-Graphics-Prima/issues>.

=back

=head1 AUTHOR

David Mertens (dcmertens.perl@gmail.com)

=head1 SEE ALSO

For an introduction to L<Prima> see L<Prima::tutorial>.

This is a component of L<PDL::Graphics::Prima>, a library composed of many
modules:

=over

=item L<PDL::Graphics::Prima>

Defines the Plot widget for use in Prima applications

=item L<PDL::Graphics::Prima::Axis>

Specifies the behavior of axes (but not the scaling)

=item L<PDL::Graphics::Prima::DataSet>

Specifies the behavior of DataSets

=item L<PDL::Graphics::Prima::Internals>

A dumping ground for my partial documentation of some of the more complicated
stuff. It's not organized, so you probably shouldn't read it.

=item L<PDL::Graphics::Prima::Limits>

Defines the lm:: namespace

=item L<PDL::Graphics::Prima::Palette>

Specifies a collection of different color palettes

=item L<PDL::Graphics::Prima::PlotType>

Defines the different ways to visualize your data

=item L<PDL::Graphics::Prima::ReadLine>

Encapsulates all interaction with the L<Term::ReadLine> family of
modules.

=item L<PDL::Graphics::Prima::Scaling>

Specifies different kinds of scaling, including linear and logarithmic

=item L<PDL::Graphics::Prima::Simple>

Defines a number of useful functions for generating simple and not-so-simple
plots

=back

=head1 LICENSE AND COPYRIGHT

Portions of this module's code are copyright (c) 2011 The Board of Trustees at
the University of Illinois.

Portions of this module's code are copyright (c) 2011-2012 Northwestern
University.

This module's documentation are copyright (c) 2011-2012 David Mertens.

All rights reserved.

This module is free software; you can redistribute it and/or
modify it under the same terms as Perl itself.

=cut<|MERGE_RESOLUTION|>--- conflicted
+++ resolved
@@ -1315,7 +1315,6 @@
 
 =cut
 
-<<<<<<< HEAD
 # A function that allows for quick one-off plots by packing a plot widget
 # into a window. In void context and no readline support, it builds and
 # executes the window. In void context and readline support it returns
@@ -1324,12 +1323,11 @@
 # allows for scalar return context by overriding this plot command, and other
 # libraries that want to support the simple interface should do the same.)
 # In list context, it returns both the window and the plot object.
-sub plot {
-=======
+
 # A function that allows for quick one-off plots:
 *plot = \&default_plot;
+
 sub default_plot {
->>>>>>> 53ccdda9
 	# Make sure they sent key/value pairs:
 	croak("Arguments to plot must be in key => value pairs")
 		unless @_ % 2 == 0;
@@ -1399,7 +1397,14 @@
  # default to 300 wide by 450 tall, import 'plot' function:
  use PDL::Graphics::Prima::Simple [300, 450], 'plot';
 
-Note: I am considering adding a '--hold' option, which would cause all
+As an experimental feature, you can provide a subroutine reference in
+the import method. This subroutine reference will get invoked by the
+plotting commands instead of the default plotting mechanism. This is of
+marginal utility, and might be better achieved with a simple glob assignment
+of C<*PDL::Graphics::Prima::Simple::plot> to your desired function. The glob
+assignment has the advantage that it can be C<local>ized.
+
+Note: I am considering adding a '-hold' option, which would cause all
 void-context plot commands in scripts to not block, and cause the Prima
 event loop to be run at the end of the script. However, I haven't settled
 on either the behavior or the name. Input is welcome!
@@ -1431,61 +1436,13 @@
 			# Apparently we're good to go so save the sizes:
 			@default_sizes = @$arg;
 		}
-<<<<<<< HEAD
 		#elsif ($arg eq '-hold') {
 		#	# Add code here for holding after each plot
 		#}
-=======
-		elsif ($arg eq '-hold') {
-			# Add code here for holding after each plot
-		}
-		
-		
-		
-		
-		
-		
-		
-		
-		
-		
-		
-		
-		
-		
-		
-		
-		
-		
-		
-		# working here - document the code-ref behavior
-		
-		
-		
-		
-		
-		
-		
-		
-		
-		
-		
-		
-		
-		
-		
-		
-		
-		
-		
-		
-		
-		
 		elsif (ref ($arg) and ref($arg) eq 'CODE') {
 			# a CODE ref; assign plot() to it
 			*plot = $arg;
 		}
->>>>>>> 53ccdda9
 		else {
 			push @args, $arg;
 		}
